--- conflicted
+++ resolved
@@ -153,13 +153,10 @@
 
     let res = hashgrid_2d.query(query);
 
-<<<<<<< HEAD
     println!("cell cords: {} {}", cell_hash.0, cell_hash.1);
     println!("{res} cell hash: {:?}", hashgrid_2d.key(cell_hash.0, cell_hash.1));
 
     println!("{:?}", hashgrid_2d.grids[0])
-=======
-    println!("{res}");
 }
 
 // fn get_pi<F: Float + FromPrimitive + ToPrimitive>() -> F {
@@ -185,5 +182,4 @@
     let c = vertex!();
 
     println!("{:?}", a);
->>>>>>> b36383a4
 }